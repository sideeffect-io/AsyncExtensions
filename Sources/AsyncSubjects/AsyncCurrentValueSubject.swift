--- conflicted
+++ resolved
@@ -91,13 +91,8 @@
   func handleNewConsumer() -> (iterator: AsyncBufferedChannel<Element>.Iterator, unregister: @Sendable () -> Void) {
     let asyncBufferedChannel = AsyncBufferedChannel<Element>()
 
-<<<<<<< HEAD
-    let (terminalState, current) = self.state.withCriticalRegion { state in
-      (state.terminalState, state.current)
-=======
     let terminalState = self.state.withCriticalRegion { state -> Termination? in
       state.terminalState
->>>>>>> 29ad29a4
     }
 
     if let terminalState = terminalState, terminalState.isFinished {
