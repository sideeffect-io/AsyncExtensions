--- conflicted
+++ resolved
@@ -97,13 +97,8 @@
   ) -> (iterator: AsyncThrowingBufferedChannel<Element, Error>.Iterator, unregister: @Sendable () -> Void) {
     let asyncBufferedChannel = AsyncThrowingBufferedChannel<Element, Error>()
 
-<<<<<<< HEAD
-    let (terminalState, current) = self.state.withCriticalRegion { state in
-      (state.terminalState, state.current)
-=======
     let terminalState = self.state.withCriticalRegion { state -> Termination? in
       state.terminalState
->>>>>>> 29ad29a4
     }
 
     if let terminalState = terminalState {
