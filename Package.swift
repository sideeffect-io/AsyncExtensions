--- conflicted
+++ resolved
@@ -17,13 +17,9 @@
             targets: ["AsyncExtensions"]),
     ],
     dependencies: [
-<<<<<<< HEAD
         .package(url: "https://github.com/apple/swift-collections.git", .upToNextMajor(from: "1.0.3")),
         .package(url: "https://github.com/OpenCombine/OpenCombine.git", from: "0.14.0"),
-=======
         .package(url: "https://github.com/apple/swift-async-algorithms.git", .upToNextMajor(from: "1.0.0")),
-        .package(url: "https://github.com/apple/swift-collections.git", .upToNextMajor(from: "1.0.3"))
->>>>>>> ce1bf5df
     ],
     targets: [
         .target(
@@ -42,11 +38,8 @@
             name: "AsyncExtensionsTests",
             dependencies: [
                 "AsyncExtensions",
-<<<<<<< HEAD
                 .product(name: "OpenCombine", package: "OpenCombine", condition: .when(platforms: [.linux])),
-=======
                 .product(name: "AsyncAlgorithms", package: "swift-async-algorithms")
->>>>>>> ce1bf5df
             ],
             path: "Tests"),
     ]
