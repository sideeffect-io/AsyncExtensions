--- conflicted
+++ resolved
@@ -2,21 +2,21 @@
   "object": {
     "pins": [
       {
-<<<<<<< HEAD
         "package": "OpenCombine",
         "repositoryURL": "https://github.com/OpenCombine/OpenCombine.git",
         "state": {
           "branch": null,
           "revision": "8576f0d579b27020beccbccc3ea6844f3ddfc2c2",
           "version": "0.14.0"
-=======
+        }
+      },
+      {
         "package": "swift-async-algorithms",
         "repositoryURL": "https://github.com/apple/swift-async-algorithms.git",
         "state": {
           "branch": null,
-          "revision": "da4e36f86544cdf733a40d59b3a2267e3a7bbf36",
-          "version": "1.0.0"
->>>>>>> ce1bf5df
+          "revision": "5c8bd186f48c16af0775972700626f0b74588278",
+          "version": "1.0.2"
         }
       },
       {
@@ -24,8 +24,8 @@
         "repositoryURL": "https://github.com/apple/swift-collections.git",
         "state": {
           "branch": null,
-          "revision": "a902f1823a7ff3c9ab2fba0f992396b948eda307",
-          "version": "1.0.5"
+          "revision": "671108c96644956dddcd89dd59c203dcdb36cec7",
+          "version": "1.1.4"
         }
       }
     ]
